defmodule Plug.Session.COOKIE do
  @moduledoc """
  Stores the session in a cookie.

  This cookie store is based on `Plug.Crypto.MessageVerifier`
  and `Plug.Crypto.Message.Encryptor` which encrypts and signs
  each cookie to ensure they can't be read nor tampered with.

  Since this store uses crypto features, it requires you to
  set the `:secret_key_base` field in your connection. This
  can be easily achieved with a plug:

      plug :put_secret_key_base

      def put_secret_key_base(conn, _) do
        put_in conn.secret_key_base, "-- LONG STRING WITH AT LEAST 64 BYTES --"
      end

  ## Cookie serializers

  See `Plug.Session.COOKIE.Serializer` for the specification cookie serializers are required to
  implement.

  Plug ships with the following cookie serializers:

  * `Plug.Session.COOKIE.ETF`
  * `Plug.Session.COOKIE.JSON`

  ## Options

  * `:encrypt` - specify whether to encrypt cookies, defaults to true.
    When this option is false, the cookie is still signed, meaning it
    can't be tempered with but its contents can be read;

  * `:encryption_salt` - a salt used with `conn.secret_key_base` to generate
    a key for encrypting/decrypting a cookie;

  * `:signing_salt` - a salt used with `conn.secret_key_base` to generate a
    key for signing/verifying a cookie;

  * `:key_iterations` - option passed to `Plug.Crypto.KeyGenerator`
    when generating the encryption and signing keys. Defaults to 1000;

  * `:key_length` - option passed to `Plug.Crypto.KeyGenerator`
    when generating the encryption and signing keys. Defaults to 32;

  * `:key_digest` - option passed to `Plug.Crypto.KeyGenerator`
    when generating the encryption and signing keys. Defaults to `:sha256'.



  * `:serializer` - cookie serializer module (defaults to `:etf`).

  ## Examples

      # Use the session plug with the table name
      plug Plug.Session, store: :cookie,
                         key: "_my_app_session",
                         encryption_salt: "cookie store encryption salt",
                         signing_salt: "cookie store signing salt",
<<<<<<< HEAD
                         serializer: :json,
                         json_encoder: Poison
=======
                         key_length: 64
>>>>>>> de6dd348
  """

  @behaviour Plug.Session.Store

  alias Plug.Crypto.KeyGenerator
  alias Plug.Crypto.MessageVerifier
  alias Plug.Crypto.MessageEncryptor

  def init(opts) do
    encryption_salt = check_encryption_salt(opts)
    signing_salt = check_signing_salt(opts)
<<<<<<< HEAD
    serializer = convert_serializer(opts[:serializer] || :etf)
    serializer_opts = Keyword.drop(opts, [:signing_salt, :encrypt, :encrypt_salt, :serializer])
    serialzer_config = serializer.init(serializer_opts)

    %{encryption_salt: encryption_salt,
      signing_salt: signing_salt,
      serializer: serializer,
      serializer_config: serialzer_config}
=======

    iterations = Keyword.get(opts, :key_iterations, 1000)
    length = Keyword.get(opts, :key_length, 32)
    digest = Keyword.get(opts, :key_digest, :sha256)
    key_opts = [iterations: iterations,
                length: length,
                digest: digest,
                cache: Plug.Keys]

    %{encryption_salt: encryption_salt,
      signing_salt: signing_salt,
      key_opts: key_opts}
>>>>>>> de6dd348
  end

  def get(conn, cookie, opts) do
    key_opts = opts.key_opts
    if key = opts.encryption_salt do
      MessageEncryptor.verify_and_decrypt(cookie,
                                          derive(conn, key, key_opts),
                                          derive(conn, opts.signing_salt, key_opts))
    else
<<<<<<< HEAD
      MessageVerifier.verify(cookie, derive(conn, opts.signing_salt))
    end |> decode(opts.serializer, opts.serializer_config)
  end

  def put(conn, _sid, term, opts) do
    binary = encode(term, opts.serializer, opts.serializer_config)
=======
      MessageVerifier.verify(cookie, derive(conn, opts.signing_salt, key_opts))
    end |> decode()
  end

  def put(conn, _sid, term, opts) do
    binary = encode(term)
    key_opts = opts.key_opts
>>>>>>> de6dd348
    if key = opts.encryption_salt do
      MessageEncryptor.encrypt_and_sign(binary,
                                        derive(conn, key, key_opts),
                                        derive(conn, opts.signing_salt, key_opts))
    else
      MessageVerifier.sign(binary, derive(conn, opts.signing_salt, key_opts))
    end
  end

  def delete(_conn, _sid, _opts) do
    :ok
  end

  defp encode(term, serializer, serializer_config) do
    case serializer.encode(term, serializer_config) do
      {:ok, binary} -> binary
      :error -> nil
    end
  end

  defp decode({:ok, binary}, serializer, serializer_config) do
    case serializer.decode(binary, serializer_config) do
      {:ok, term} -> {nil, term}
      :error -> {nil, %{}}
    end
  end
  defp decode(:error, _serializer, _serializer_config), do:
    {nil, %{}}

  defp derive(conn, key, key_opts) do
    conn.secret_key_base
    |> validate_secret_key_base()
    |> KeyGenerator.generate(key, key_opts)
  end

  defp validate_secret_key_base(nil), do:
    raise(ArgumentError, "cookie store expects conn.secret_key_base to be set")
  defp validate_secret_key_base(secret_key_base) when byte_size(secret_key_base) < 64, do:
    raise(ArgumentError, "cookie store expects conn.secret_key_base to be at least 64 bytes")
  defp validate_secret_key_base(secret_key_base), do:
    secret_key_base

  defp check_signing_salt(opts) do
    case opts[:signing_salt] do
      nil  -> raise ArgumentError, "cookie store expects :signing_salt as option"
      salt -> salt
    end
  end

  defp check_encryption_salt(opts) do
    if Keyword.get(opts, :encrypt, true) do
      case opts[:encryption_salt] do
        nil  -> raise ArgumentError, "encrypted cookie store expects :encryption_salt as option"
        salt -> salt
      end
    end
  end

  defp convert_serializer(serializer) do
    case Atom.to_string(serializer) do
      "Elixir." <> _ -> serializer
      reference      -> Module.concat(Plug.Session.COOKIE, String.upcase(reference))
    end
  end
end<|MERGE_RESOLUTION|>--- conflicted
+++ resolved
@@ -58,12 +58,9 @@
                          key: "_my_app_session",
                          encryption_salt: "cookie store encryption salt",
                          signing_salt: "cookie store signing salt",
-<<<<<<< HEAD
+                         key_length: 64,
                          serializer: :json,
                          json_encoder: Poison
-=======
-                         key_length: 64
->>>>>>> de6dd348
   """
 
   @behaviour Plug.Session.Store
@@ -75,16 +72,6 @@
   def init(opts) do
     encryption_salt = check_encryption_salt(opts)
     signing_salt = check_signing_salt(opts)
-<<<<<<< HEAD
-    serializer = convert_serializer(opts[:serializer] || :etf)
-    serializer_opts = Keyword.drop(opts, [:signing_salt, :encrypt, :encrypt_salt, :serializer])
-    serialzer_config = serializer.init(serializer_opts)
-
-    %{encryption_salt: encryption_salt,
-      signing_salt: signing_salt,
-      serializer: serializer,
-      serializer_config: serialzer_config}
-=======
 
     iterations = Keyword.get(opts, :key_iterations, 1000)
     length = Keyword.get(opts, :key_length, 32)
@@ -94,10 +81,15 @@
                 digest: digest,
                 cache: Plug.Keys]
 
+    serializer = convert_serializer(opts[:serializer] || :etf)
+    serializer_opts = Keyword.drop(opts, [:signing_salt, :encrypt, :encrypt_salt, :serializer])
+    serialzer_config = serializer.init(serializer_opts)
+
     %{encryption_salt: encryption_salt,
       signing_salt: signing_salt,
-      key_opts: key_opts}
->>>>>>> de6dd348
+      key_opts: key_opts,
+      serializer: serializer,
+      serializer_config: serialzer_config}
   end
 
   def get(conn, cookie, opts) do
@@ -107,22 +99,13 @@
                                           derive(conn, key, key_opts),
                                           derive(conn, opts.signing_salt, key_opts))
     else
-<<<<<<< HEAD
-      MessageVerifier.verify(cookie, derive(conn, opts.signing_salt))
+      MessageVerifier.verify(cookie, derive(conn, opts.signing_salt, key_opts))
     end |> decode(opts.serializer, opts.serializer_config)
   end
 
   def put(conn, _sid, term, opts) do
     binary = encode(term, opts.serializer, opts.serializer_config)
-=======
-      MessageVerifier.verify(cookie, derive(conn, opts.signing_salt, key_opts))
-    end |> decode()
-  end
-
-  def put(conn, _sid, term, opts) do
-    binary = encode(term)
     key_opts = opts.key_opts
->>>>>>> de6dd348
     if key = opts.encryption_salt do
       MessageEncryptor.encrypt_and_sign(binary,
                                         derive(conn, key, key_opts),
